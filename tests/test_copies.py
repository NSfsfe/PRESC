--- conflicted
+++ resolved
@@ -34,14 +34,11 @@
     summary_metrics,
     multivariable_density_comparison,
     keep_top_classes,
-<<<<<<< HEAD
 )
 from presc.copies.continuous import (
     SyntheticDataStreamer,
     ContinuousCopy,
     check_partial_fit,
-=======
->>>>>>> 215659fc
 )
 from presc.copies.copying import ClassifierCopy
 from presc.copies.examples import multiclass_gaussians
@@ -75,7 +72,6 @@
     return test_presc_datasets
 
 
-<<<<<<< HEAD
 @pytest.fixture
 def train_data():
     train_data = pd.DataFrame(
@@ -119,9 +115,6 @@
     )
     return {"grid_copy": copy_grid, "uniform_copy": copy_uniform}
 
-
-=======
->>>>>>> 215659fc
 def test_dynamical_range():
     data = {
         "age": [33, 21, 42, 80],
@@ -485,37 +478,6 @@
         feature2="feature2",
         label_col="letter",
         titles=["Classifier 1", "Classifier 2"],
-<<<<<<< HEAD
-=======
-    )
-    num_figures_after = plt.gcf().number
-    # Checks that the figure was plotted
-    assert num_figures_after == num_figures_before + 1
-
-
-def test_keep_top_classes(example_presc_datasets):
-    min_num_samples = 3
-    classes_to_keep = ["b", "c"]
-
-    dataset_majority_classes = keep_top_classes(
-        example_presc_datasets[0], min_num_samples=min_num_samples
-    )
-    dataset_specified_classes = keep_top_classes(
-        example_presc_datasets[0],
-        min_num_samples=min_num_samples,
-        classes_to_keep=classes_to_keep,
-    )
-
-    assert dataset_majority_classes.labels.isin(["a", "b"]).all()
-    assert dataset_specified_classes.labels.isin(["b", "c"]).all()
-
-
-def test_ClassifierCopy_copy_classifier():
-    # Original classifier
-    train_data = pd.DataFrame(
-        {"x": [0, 1, 0, 2, 1], "y": [1, 0, 2, 0, 1], "label": [0, 0, 1, 1, 1]},
-        columns=["x", "y", "label"],
->>>>>>> 215659fc
     )
     num_figures_after = plt.gcf().number
     # Checks that the figure was plotted
