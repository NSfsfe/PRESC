# Byte-compiled / optimized / DLL files
__pycache__/
*.py[cod]
*$py.class

# C extensions
*.so

# Distribution / packaging
.Python
build/
develop-eggs/
dist/
downloads/
eggs/
.eggs/
lib/
lib64/
parts/
sdist/
var/
wheels/
pip-wheel-metadata/
share/python-wheels/
*.egg-info/
.installed.cfg
*.egg
MANIFEST

# PyInstaller
#  Usually these files are written by a python script from a template
#  before PyInstaller builds the exe, so as to inject date/other infos into it.
*.manifest
*.spec

# Installer logs
pip-log.txt
pip-delete-this-directory.txt

# Unit test / coverage reports
htmlcov/
.tox/
.nox/
.coverage
.coverage.*
.cache
nosetests.xml
coverage.xml
*.cover
*.py,cover
.hypothesis/
.pytest_cache/

# Translations
*.mo
*.pot

# Django stuff:
*.log
local_settings.py
db.sqlite3
db.sqlite3-journal

# Flask stuff:
instance/
.webassets-cache

# Scrapy stuff:
.scrapy

# Sphinx documentation
docs/_build/

# PyBuilder
target/

# Jupyter Notebook
.ipynb_checkpoints

# IPython
profile_default/
ipython_config.py

# pyenv
.python-version

# pipenv
#   According to pypa/pipenv#598, it is recommended to include Pipfile.lock in version control.
#   However, in case of collaboration, if having platform-specific dependencies or dependencies
#   having no cross-platform support, pipenv may install dependencies that don't work, or not
#   install all needed dependencies.
#Pipfile.lock

# PEP 582; used by e.g. github.com/David-OConnor/pyflow
__pypackages__/

# Celery stuff
celerybeat-schedule
celerybeat.pid

# SageMath parsed files
*.sage.py

# Environments
.env
.venv
env/
venv/
ENV/
env.bak/
venv.bak/

# Spyder project settings
.spyderproject
.spyproject

# Rope project settings
.ropeproject

# mkdocs documentation
/site

# mypy
.mypy_cache/
.dmypy.json
dmypy.json

# Pyre type checker
.pyre/

<<<<<<< HEAD
# Phpstorm
.idea
=======
# Mac crap
.DS_Store
>>>>>>> 8f555884
<|MERGE_RESOLUTION|>--- conflicted
+++ resolved
@@ -128,10 +128,8 @@
 # Pyre type checker
 .pyre/
 
-<<<<<<< HEAD
 # Phpstorm
 .idea
-=======
+
 # Mac crap
 .DS_Store
->>>>>>> 8f555884
