--- conflicted
+++ resolved
@@ -193,31 +193,17 @@
         y_true, y_pred, pos_label="True", zero_division=0
     ),
 ):
-<<<<<<< HEAD
-    """Computes the misclassification rate as a function of the feature values.
-    This function allows to compute the misclassification rate of a sample for
-=======
+
     """Computes the conditional metrics.
     This function allows to compute the conditional metrics of a sample for
->>>>>>> 0128bc2e
     the values of any particular feature.
     The function allows any binning for this calculation, which means that
     regularly spaced binnings, disparately spaced binnings that correspond to
     sets of an equal amount of data points (such as quartiles, deciles, or
     n-quantiles), or any other arbitrary irregular binning can be used.
     When the full dataset with all points does not have any data point in an
-<<<<<<< HEAD
-    interval corresponding to a certain bin, the function yields a "nan" value
-    for the misclassification rate to prevent a zero division error and also to
-    distinguish the bins without information from the bins with a zero
-    misclassification rate. The same happens with the standard deviation when
-    either the full dataset with all points or the dataset with only the
-    misclassified points do not have any data point in a certain bin interval.
-=======
     interval corresponding to a certain bin, the function yields a "0" value
     for the metric.
-
->>>>>>> 0128bc2e
     Parameters:
         test_dataset: Dataset with the features of all data points, where the
             true class is at the last column.
@@ -257,7 +243,6 @@
 
     y_pred_series = pd.Series(test_predictions, test_dataset.index)
 
-<<<<<<< HEAD
     bins = feature_binning(
         test_dataset=test_dataset,
         feature=feature,
@@ -272,54 +257,6 @@
                 test_dataset[feature], bins=bins, include_lowest=True, duplicates="drop"
             )
         )
-=======
-    if categorical is False:
-
-        if bins == "quartiles":
-            bins = compute_quantiles(test_dataset, feature, quantiles=4)
-            groups = test_dataset.groupby(
-                by=pd.cut(
-                    test_dataset[feature],
-                    bins=bins,
-                    include_lowest=True,
-                    duplicates="drop",
-                )
-            )
-
-        elif bins == "deciles":
-            bins = compute_quantiles(test_dataset, feature, quantiles=10)
-            groups = test_dataset.groupby(
-                by=pd.cut(
-                    test_dataset[feature],
-                    bins=bins,
-                    include_lowest=True,
-                    duplicates="drop",
-                )
-            )
-
-        elif type(bins) == int and bins_type == "quantiles":
-            bins = compute_quantiles(test_dataset, feature, quantiles=bins)
-            groups = test_dataset.groupby(
-                by=pd.cut(
-                    test_dataset[feature],
-                    bins=bins,
-                    include_lowest=True,
-                    duplicates="drop",
-                )
-            )
-
-        # groups for regular bin edges or known bin edges
-        else:
-            groups = test_dataset.groupby(
-                by=pd.cut(
-                    test_dataset[feature],
-                    bins=bins,
-                    include_lowest=True,
-                    duplicates="drop",
-                )
-            )
-
->>>>>>> 0128bc2e
         # compute metric
         metric_list = []
         # get all groups and compute their metrics for each group
@@ -333,10 +270,7 @@
             except KeyError:
                 sc = metric_function([0], [0])
                 metric_list.append(sc)
-<<<<<<< HEAD
-
-=======
->>>>>>> 0128bc2e
+
     else:
         # compute metric
         groups = test_dataset.groupby(by=feature)
@@ -349,15 +283,7 @@
             pred_y = y_pred_series[theGroup.index]
             sc = metric_function(test_y, pred_y)
             metric_list.append(sc)
-
-<<<<<<< HEAD
-=======
-        # Histogram of all points for categorical features
-        total_histogram_counts = test_dataset[feature].value_counts().sort_index()
-
-        bins = np.asarray(total_histogram_counts.index)
-
->>>>>>> 0128bc2e
+            
     return bins, metric_list
 
 
