--- conflicted
+++ resolved
@@ -28,15 +28,9 @@
     print("\nInformation of each column: \n")
     display(df.info()) 
     print("\nChecking for null values: \n")
-<<<<<<< HEAD
-    print(df.isnull().sum()) # sum of all null values in a dataset for preprocessing    
-
-""" Function specific to given dataset"""
-=======
-    print(df.isnull().sum())   
+    print(df.isnull().sum()) 
 
 
->>>>>>> c5f970ce
 def data_visuals():
 	'''
 	Visualises basic infromation about the dataset.
@@ -45,11 +39,11 @@
     df.Class.unique()
     sns.countplot(df.Class)
 
-<<<<<<< HEAD
-""" Getting X, y vlaues """
 def get_X_y():
-=======
-# splitting the data 
+    y = df.Class
+    X = df.drop('Class',axis = 1)
+    return X, y
+
 def train_test_split_data(test_size):
 	'''
 	Splits the data into 2 portions, training and testing.
@@ -63,13 +57,7 @@
 		y_train : of length n_train_samples
 		y_test : of length n_test_samples
 	'''
->>>>>>> c5f970ce
-    y = df.Class
-    X = df.drop('Class',axis = 1)
-    return X, y
 
-""" splitting the data """
-def train_test_split_data(test_size):
     X, y = get_X_y()
     random_state = 40
     X_train, X_test, y_train, y_test = train_test_split(X, y, test_size = test_size, random_state = random_state)
