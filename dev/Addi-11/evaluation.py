--- conflicted
+++ resolved
@@ -8,12 +8,7 @@
     precision_score,
     recall_score,
 )
-<<<<<<< HEAD
-=======
 import pandas as pd
-
->>>>>>> b52efc3a
-from sklearn.utils import class_weight
 
 def evaluate(classifier, x_val, y_val):
     """
@@ -28,11 +23,7 @@
         precision : float
         recall : float
         f_score : float
-<<<<<<< HEAD
         y_score : array-like of length n_features,
-=======
-        y_score : array-like of length n_features, 
->>>>>>> b52efc3a
     """
     y_score = classifier.predict(x_val)
     accuracy = accuracy_score(y_val, y_score)
